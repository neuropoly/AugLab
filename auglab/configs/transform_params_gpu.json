--- conflicted
+++ resolved
@@ -21,11 +21,7 @@
         "kernel_sizes": [1,3,5,7],
         "retain_stats": true,
         "mix_prob": 0.20,
-<<<<<<< HEAD
-        "probability": 0.00
-=======
         "probability": 0.10
->>>>>>> 05d1ed4f
     },
     "RedistributeSegTransform": {
         "in_seg": 0.2,
@@ -62,11 +58,7 @@
     },
     "InverseTransform": {
         "retain_stats": true,
-<<<<<<< HEAD
         "probability": 0.1
-=======
-        "probability": 0.30
->>>>>>> 05d1ed4f
     },
     "HistogramEqualizationTransform": {
         "retain_stats": true,
@@ -82,21 +74,12 @@
         "scale": [0.2, 1.0],
         "crop": [1.0, 1.0],
         "same_on_batch": false,
-<<<<<<< HEAD
         "probability": 0.20
-    },
-    "BiasFieldTransform": {
-        "retain_stats": false,
-        "coefficients": 1,
-        "probability": 0.10
-=======
-        "probability": 0.40
     },
     "BiasFieldTransform": {
         "retain_stats": true,
         "coefficients": 0.5,
         "probability": 0.20
->>>>>>> 05d1ed4f
     },
     "FlipTransform": {
         "flip_axis": [2],
